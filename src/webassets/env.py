from os import path
import urlparse
from itertools import chain
import warnings
<<<<<<< HEAD
from bundle import Bundle
from external import ExternalAssets
=======
try:
    import glob2 as glob
    from glob import has_magic
except ImportError:
    import glob
    from glob import has_magic

from bundle import Bundle, is_url
>>>>>>> d28acefb
from cache import get_cache
from version import get_versioner, get_manifest
from updater import get_updater
from exceptions import ImminentDeprecationWarning


__all__ = ('Environment', 'RegisterError')


class RegisterError(Exception):
    pass


class ConfigStorage(object):
    """This is the backend which :class:`Environment` uses to store
    its configuration values.

    Environment-subclasses like the one used by ``django-assets`` will
    often want to use a custom ``ConfigStorage`` as well, building upon
    whatever configuration the framework is using.

    The goal in designing this class therefore is to make it easy for
    subclasses to change the place the data is stored: Only
    _meth:`__getitem__`, _meth:`__setitem__`, _meth:`__delitem__` and
    _meth:`__contains__` need to be implemented.

    One rule: The default storage is case-insensitive, and custom
    environments should maintain those semantics.

    A related reason is why we don't inherit from ``dict``. It would
    require us to re-implement a whole bunch of methods, like pop() etc.
    """

    def __init__(self, env):
        self.env = env

    def get(self, key, default=None):
        try:
            return self.__getitem__(key)
        except KeyError:
            return default

    def update(self, d):
        for key in d:
            self.__setitem__(key, d[key])

    def setdefault(self, key, value):
        if not key in self:
            self.__setitem__(key, value)
            return value
        return self.__getitem__(key)

    def __contains__(self, key):
        raise NotImplementedError()

    def __getitem__(self, key):
        raise NotImplementedError()

    def __setitem__(self, key, value):
        raise NotImplementedError()

    def __delitem__(self, key):
        raise NotImplementedError()

    def _get_deprecated(self, key):
        """For deprecated keys, fake the values as good as we can.
        Subclasses need to call this in __getitem__."""
        self._warn_key_deprecation(key)
        if key == 'expire':
            return 'querystring' if self['url_expire'] else False

    def _set_deprecated(self, key, value):
        self._warn_key_deprecation(key)
        if key == 'expire':
            if value == 'filename':
                raise DeprecationWarning(
                    ('The "expire" option has been deprecated. Instead '
                     'of the "filesystem" expiry mode, use the %(version)s '
                     'placeholder in your bundle\'s output filename.'))
            self['url_expire'] = bool(value)
            return True
        if key == 'updater':
            if value == 'never':
                self['auto_build'] = False
                warnings.warn((
                    'The "updater" option no longer can be set to False '
                    'or "never" to disable automatic building. Instead, '
                    'use the new "auto_build" boolean option.'),
                        ImminentDeprecationWarning)
                return True

    def _warn_key_deprecation(self, key):
        """Subclasses should override this to provide custom
        warnings with their mapped keys in the error message."""
        import warnings
        if  key == 'expire':
            warnings.warn((
                'The "expire" option has been deprecated in 0.7, and '
                'replaced with a boolean option "url_expire". If you '
                'want to append something other than a timestamp to '
                'your URLs, check out the "versions" option.'),
                    ImminentDeprecationWarning)


def url_prefix_join(prefix, fragment):
    """Join url prefix with fragment."""
    # Ensures urljoin will not cut the last part.
    prefix += prefix[-1:] != '/' and '/' or ''
    return urlparse.urljoin(prefix, fragment)


class Resolver(object):
    """Responsible for resolving user-specified :class:`Bundle`
    contents to actual files, as well as to urls.

    In this base version, this is essentially responsible for searching
    the load path for the queried file.

    A custom implementation of this class is tremendously useful when
    integrating with frameworks, which usually have some system to
    spread static files across applications or modules.

    The class is designed for maximum extensibility.
    """

    def __init__(self, env):
        self.env = env

    def glob(self, basedir, expr):
        """Runs when a glob expression needs to be resolved.
        """
        expr = path.join(basedir, expr)
        for filename in glob.iglob(expr):
            if path.isdir(filename):
                continue
            yield filename

    def consider_single_directory(self, directory, item):
        """Resolve ``item`` within ``directory``, glob or non-glob style

        Primarily to be called from subclasses rather than overridden.
        """
        expr = path.join(directory, item)
        if has_magic(expr):
            # Note: No error if glob returns an empty list
            return list(self.glob(directory, item))
        else:
            if path.exists(expr):
                return expr
            raise IOError("'%s' does not exist" % expr)

    def search_env_directory(self, item):
        """Runs when :attr:`Environment.load_path` is not set.
        """
        return self.consider_single_directory(self.env.directory, item)

    def search_load_path(self, item):
        """Runs when :attr:`Environment.load_path` is set.
        """
        if has_magic(item):
            # We glob all paths.
            result = []
            for path in self.env.load_path:
                result.extend(list(self.glob(path, item)))
            return result
        else:
            # Single file, stop when we find the first match, or error
            # out otherwise. We still use glob() because then the load_path
            # itself can contain globs. Neat!
            for path in self.env.load_path:
                result = list(self.glob(path, item))
                if result:
                    return result
            raise IOError("'%s' not found in load path: %s" % (
                item, self.env.load_path))

    def search_for_source(self, item):
        """Runs when the item is a relative filesystem path.
        """
        if self.env.load_path:
            return self.search_load_path(item)
        else:
            return self.search_env_directory(item)

    def query_url_mapping(self, filepath):
        # Build a list of dir -> url mappings
        mapping = self.env.url_mapping.items()
        mapping.append((self.env.directory, self.env.url))
        # Make sure paths are absolute, normalized, and sorted by length
        mapping = map(
            lambda (p,u): (path.normpath(path.abspath(p)), u),
            mapping)
        mapping.sort(cmp=lambda i, j: cmp(len(i[0]), len(j[0])), reverse=True)

        needle = path.normpath(filepath)
        for candidate, url in mapping:
            if needle.startswith(candidate):
                # Found it!
                rel_path = filepath[len(candidate)+1:]
                return url_prefix_join(url, rel_path)
        raise ValueError('Cannot determine url for %s' % filepath)

    def resolve_source(self, item):
        """Given ``item`` from a Bundle's contents, return an absolute
        filesystem path.

        ``item`` may include glob syntax, in which a list of paths
        should be returned.

        .. note::
            This is also allowed to return urls and bundles (or in fact
            anything else the calling :class:`Bundle` instance may be
            able to handle.
        """

        # Pass through some things unscathed
        if not isinstance(item, basestring):
            return item
        if is_url(item) or path.isabs(item):
            return item

        return self.search_for_source(item)

    def resolve_output_to_path(self, target, bundle):
        """Given ``target``, return the absolute path to which the
        output file should be written.

        If a version-placeholder is used, it is still unresolved at
        this point.
        """
        return path.join(self.env.directory, target)

    def resolve_source_to_url(self, filepath, item):
        """Given the absolute path in ``filepath``, return the url
        through which it is to be referenced.

        The method is also passed the original ``item`` that resolved
        to the given ``path``.

        It should raise a ``ValueError`` if a proper url cannot be
        determined.
        """
        return self.query_url_mapping(filepath)

    def resolve_output_to_url(self, target):
        """Given the output ``target``, return the url through which
        the output file can be referenced.

        This is different from :meth:`resolve_source_to_url` in that
        the absolute filesystem path is not available, for this step
        needs to happen without filesystem access, for optimal
        performance.
        """
        if not path.isabs(target):
            # If relative, output files are written to env.directory,
            # thus we can simply base all values off of env.url.
            return url_prefix_join(self.env.url, target)
        else:
            # If an absolute output path was specified, then search
            # the url mappings.
            return self.query_url_mapping(target)


# Those are config keys used by the environment. Framework-wrappers may
# find this list useful if they desire to prefix those settings. For example,
# in Django, it would be ASSETS_DEBUG. Other config keys are encouraged to use
# their own namespacing, so they don't need to be prefixed. For example, a
# filter setting might be CSSMIN_BIN.
env_options = [
    'directory', 'url', 'debug', 'cache', 'updater', 'auto_build',
    'url_expire', 'versions', 'manifest', 'load_path', 'url_mapping']


class BaseEnvironment(object):
    """Abstract base class for :class:`Environment` with slightly more generic
    assumptions, to ease subclassing.
    """

    config_storage_class = None
    resolver_class = Resolver

    def __init__(self, **config):
        self._named_bundles = {}
        self._anon_bundles = []
        self.external_assets = None
        self._config = self.config_storage_class(self)
        self.resolver = self.resolver_class(self)

        # directory, url currently do not have default values
        #
        # some thought went into these defaults:
        #   - enable url_expire, because we want to encourage the right thing
        #   - default to hash versions, for the same reason: they're better
        #   - manifest=cache because hash versions are slow
        self.config.setdefault('debug', False)
        self.config.setdefault('cache', True)
        self.config.setdefault('url_expire', None)
        self.config.setdefault('auto_build', True)
        self.config.setdefault('manifest', 'cache')
        self.config.setdefault('versions', 'hash')
        self.config.setdefault('updater', 'timestamp')
        self.config.setdefault('load_path', [])
        self.config.setdefault('url_mapping', {})

        self.config.update(config)

    def __iter__(self):
        return chain(self._named_bundles.itervalues(), self._anon_bundles)

    def __getitem__(self, name):
        return self._named_bundles[name]

    def __contains__(self, name):
        return name in self._named_bundles

    def __len__(self):
        return len(self._named_bundles) + len(self._anon_bundles)

    def register(self, name, *args, **kwargs):
        """Register a :class:`Bundle` with the given ``name``.

        This can be called in multiple ways:

        - With a single :class:`Bundle` instance::

              env.register('jquery', jquery_bundle)

        - With a dictionary, registering multiple bundles at once:

              bundles = {'js': js_bundle, 'css': css_bundle}
              env.register(bundles)

          .. note::
              This is a convenient way to use a :doc:`loader <loaders>`:

                   env.register(YAMLLoader('assets.yaml').load_bundles())

        - With many arguments, creating a new bundle on the fly::

              env.register('all_js', jquery_bundle, 'common.js',
                           filters='rjsmin', output='packed.js')
        """

        # Register a dict
        if isinstance(name, dict) and not args and not kwargs:
            for name, bundle in name.items():
                self.register(name, bundle)
            return

        if len(args) == 0:
            raise TypeError('at least two arguments are required')
        else:
            if len(args) == 1 and not kwargs and (isinstance(args[0], Bundle) or isinstance(args[0], ExternalAssets)):
                bundle = args[0]
            else:
                bundle = Bundle(*args, **kwargs)

            if name in self._named_bundles:
                if self._named_bundles[name] == bundle:
                    pass  # ignore
                else:
                    raise RegisterError('Another bundle is already registered '+
                                        'as "%s": %s' % (name, self._named_bundles[name]))
            else:
                self._named_bundles[name] = bundle
                bundle.env = self   # take ownership

            return bundle

    def add(self, *bundles):
        """Register a list of bundles with the environment, without
        naming them.

        This isn't terribly useful in most cases. It exists primarily
        because in some cases, like when loading bundles by searching
        in templates for the use of an "assets" tag, no name is available.
        """
        for bundle in bundles:
            self._anon_bundles.append(bundle)
            bundle.env = self    # take ownership

    def append_path(self, path, url=None):
        """Appends ``path`` to :attr:`load_path`, and adds a
        corresponding entry to :attr:`url_mapping`.
        """
        self.load_path.append(path)
        if url:
            self.url_mapping[path] = url

    @property
    def config(self):
        """Key-value configuration. Keys are case-insensitive.
        """
        # This is a property so that user are not tempted to assign
        # a custom dictionary which won't uphold our caseless semantics.
        return self._config

    def _set_debug(self, debug):
        self.config['debug'] = debug
    def _get_debug(self):
        return self.config['debug']
    debug = property(_get_debug, _set_debug, doc=
    """Enable/disable debug mode. Possible values are:

        ``False``
            Production mode. Bundles will be merged and filters applied.
        ``True``
            Enable debug mode. Bundles will output their individual source
            files.
        *"merge"*
            Merge the source files, but do not apply filters.
    """)

    def _set_cache(self, enable):
        self.config['cache'] = enable
    def _get_cache(self):
        cache = get_cache(self.config['cache'], self)
        if cache != self.config['cache']:
            self.config['cache'] = cache
        return cache
    cache = property(_get_cache, _set_cache, doc=
    """Controls the behavior of the cache. The cache will speed up rebuilding
    of your bundles, by caching individual filter results. This can be
    particularly useful while developing, if your bundles would otherwise take
    a long time to rebuild.

    Possible values are:

      ``False``
          Do not use the cache.

      ``True`` (default)
          Cache using default location, a ``.webassets-cache`` folder inside
          :attr:`directory`.

      *custom path*
         Use the given directory as the cache directory.
    """)

    def _set_auto_build(self, value):
        self.config['auto_build'] = value
    def _get_auto_build(self):
        return self.config['auto_build']
    auto_build = property(_get_auto_build, _set_auto_build, doc=
    """Controls whether bundles should be automatically built, and
    rebuilt, when required (if set to ``True``), or whether they
    must be built manually be the user, for example via a management
    command.

    This is a good setting to have enabled during debugging, and can
    be very convenient for low-traffic sites in production as well.
    However, there is a cost in checking whether the source files
    have changed, so if you care about performance, or if your build
    process takes very long, then you may want to disable this.

    By default automatic building is enabled.
    """)

    def _set_manifest(self, manifest):
        self.config['manifest'] = manifest
    def _get_manifest(self):
        manifest = get_manifest(self.config['manifest'], env=self)
        if manifest != self.config['manifest']:
            self.config['manifest'] = manifest
        return manifest
    manifest = property(_get_manifest, _set_manifest, doc=
    """A manifest persists information about the versions bundles
    are at.

    The Manifest plays a role only if you insert the bundle version
    in your output filenames, or append the version as a querystring
    to the url (via the ``url_expire`` option). It serves two
    purposes:

        - Without a manifest, it may be impossible to determine the
          version at runtime. In a deployed app, the media files may
          be stored on a different server entirely, and be
          inaccessible from the application code. The manifest,
          if shipped with your application, is what still allows to
          construct the proper URLs.

        - Even if it were possible to determine the version at
          runtime without a manifest, it may be a costly process,
          and using a manifest may give you better performance. If
          you use a hash-based version for example, this hash would
          need to be recalculated every time a new process is
          started.

    Valid values are:

      ``"cache"`` (default)
          The cache is used to remember version information. This
          is useful to avoid recalculating the version hash.

      ``"file:{path}"``
          Stores version information in a file at {path}. If not
          path is given, the manifest will be stored as
          ``.webassets-manifest`` in ``Environment.directory``.

      ``False``, ``None``
          No manifest is used.

      Any custom manifest implementation.

    The default value is ``None``.
    """)

    def _set_versions(self, versions):
        self.config['versions'] = versions
    def _get_versions(self):
        versions = get_versioner(self.config['versions'])
        if versions != self.config['versions']:
            self.config['versions'] = versions
        return versions
    versions = property(_get_versions, _set_versions, doc=
    """Defines what should be used as a Bundle ``version``.

    A bundle's version is what is appended to URLs when the
    ``url_expire`` option is enabled, and the version can be part
    of a Bundle's output filename by use of the ``%(version)s``
    placeholder.

    Valid values are:

      ``timestamp``
          The version is determined by looking at the mtime of a
          bundle's output file.

      ``hash`` (default)
          The version is a hash over the output file's content.

      ``False``, ``None``
          Functionality that requires a version is disabled. This
          includes the ``url_expire`` option, the ``auto_build``
          option, and support for the %(version)s placeholder.

      Any custom version implementation.

    """)

    def set_updater(self, updater):
        self.config['updater'] = updater
    def get_updater(self):
        updater = get_updater(self.config['updater'])
        if updater != self.config['updater']:
            self.config['updater'] = updater
        return updater
    updater = property(get_updater, set_updater, doc=
    """Controls how the ``auto_build`` option should determine
    whether a bundle needs to be rebuilt.

      ``"timestamp"`` (default)
          Rebuild bundles if the source file timestamp exceeds the existing
          output file's timestamp.

      ``"always"``
          Always rebuild bundles (avoid in production environments).

      Any custom version implementation.
    """)

    def _set_url_expire(self, url_expire):
        self.config['url_expire'] = url_expire
    def _get_url_expire(self):
        return self.config['url_expire']
    url_expire = property(_get_url_expire, _set_url_expire, doc=
    """If you send your assets to the client using a
    *far future expires* header (to minimize the 304 responses
    your server has to send), you need to make sure that assets
    will be reloaded by the browser when they change.

    If this is set to ``True``, then the Bundle URLs generated by
    webassets will have their version (see ``Environment.versions``)
    appended as a querystring.

    An alternative approach would be to use the ``%(version)s``
    placeholder in the bundle output file.

    The default behavior (indicated by a ``None`` value) is to add
    an expiry querystring if the bundle does not use a version
    placeholder.
    """)

    def _set_directory(self, directory):
        self.config['directory'] = directory
    def _get_directory(self):
        try:
            return path.abspath(self.config['directory'])
        except KeyError:
            raise EnvironmentError(
                'The environment has no "directory" configured')
    directory = property(_get_directory, _set_directory, doc=
    """The base directory to which all paths will be relative to,
    unless :attr:`load_paths` are given, in which case this will
    only serve as the output directory.

    In the url space, it is mapped to :attr:`urls`.
    """)

    def _set_url(self, url):
        self.config['url'] = url
    def _get_url(self):
        try:
            return self.config['url']
        except KeyError:
            raise EnvironmentError(
                'The environment has no "url" configured')
    url = property(_get_url, _set_url, doc=
    """The url prefix used to construct urls for files in
    :attr:`directory`.

    To define url spaces for other directories, see
    :attr:`url_mapping`.
    """)

    def _set_load_path(self, load_path):
        self.config['load_path'] = load_path
    def _get_load_path(self):
        return self.config['load_path']
    load_path = property(_get_load_path, _set_load_path, doc=
    """An list of directories that will be searched for source files.

    If this is set, source files will only be looked for in these
    directories, and :attr:`directory` is used as a location for
    output files only.

    .. note:
        You are free to add :attr:`directory` to your load path as
        well.

    .. note:
        Items on the load path are allowed to contain globs.

    To modify this list, you should use :meth:`append_path`, since
    it makes it easy to add the corresponding url prefix to
    :attr:`url_mapping`.
    """)

    def _set_url_mapping(self, url_mapping):
        self.config['url_mapping'] = url_mapping
    def _get_url_mapping(self):
        return self.config['url_mapping']
    url_mapping = property(_get_url_mapping, _set_url_mapping, doc=
    """A dictionary of directory -> url prefix mappings that will
    be considered when generating urls, in addition to the pair of
    :attr:`directory` and :attr:`url`, which is always active.

    You should use :meth:`append_path` to add directories to the
    load path along with their respective url spaces, instead of
    modifying this setting directly.
    """)

    # Deprecated attributes, remove in 0.8?; warnings are raised by
    # the config backend.
    def _set_expire(self, expire):
        self.config['expire'] = expire
    def _get_expire(self):
        return self.config['expire']
    expire = property(_get_expire, _set_expire)


class DictConfigStorage(ConfigStorage):
    """Using a lower-case dict for configuration values.
    """
    def __init__(self, *a, **kw):
        self._dict = {}
        ConfigStorage.__init__(self, *a, **kw)
    def __contains__(self, key):
        return self._dict.__contains__(key.lower())
    def __getitem__(self, key):
        key = key.lower()
        value = self._get_deprecated(key)
        if not value is None:
            return value
        return self._dict.__getitem__(key)
    def __setitem__(self, key, value):
        key = key.lower()
        if not self._set_deprecated(key, value):
            self._dict.__setitem__(key.lower(), value)
    def __delitem__(self, key):
        self._dict.__delitem__(key.lower())


class Environment(BaseEnvironment):
    """Owns a collection of bundles, and a set of configuration values which
    will be used when processing these bundles.
    """

    config_storage_class = DictConfigStorage

    def __init__(self, directory=None, url=None, **more_config):
        super(Environment, self).__init__(**more_config)
        if directory is not None:
            self.directory = directory
        if url is not None:
            self.url = url


def parse_debug_value(value):
    """Resolve the given string value to a debug option.

    Can be used to deal with os environment variables, for example.
    """
    if value is None:
        return value
    value = value.lower()
    if value in ('true', '1'):
        return True
    elif value in ('false', '0'):
        return False
    elif value in ('merge',):
        return 'merge'
    else:
        raise ValueError()
<|MERGE_RESOLUTION|>--- conflicted
+++ resolved
@@ -2,10 +2,10 @@
 import urlparse
 from itertools import chain
 import warnings
-<<<<<<< HEAD
-from bundle import Bundle
+
+from bundle import Bundle, is_url
 from external import ExternalAssets
-=======
+
 try:
     import glob2 as glob
     from glob import has_magic
@@ -13,8 +13,6 @@
     import glob
     from glob import has_magic
 
-from bundle import Bundle, is_url
->>>>>>> d28acefb
 from cache import get_cache
 from version import get_versioner, get_manifest
 from updater import get_updater
