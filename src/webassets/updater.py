--- conflicted
+++ resolved
@@ -30,11 +30,7 @@
 from webassets.six.moves import map
 from webassets.six.moves import zip
 from webassets.exceptions import BundleError, BuildError
-<<<<<<< HEAD
-from webassets.utils import RegistryMetaclass, is_url
-=======
-from webassets.utils import RegistryMetaclass, hash_func
->>>>>>> a9b1a18b
+from webassets.utils import RegistryMetaclass, is_url, hash_func
 
 
 __all__ = ('get_updater', 'SKIP_CACHE',
@@ -93,13 +89,8 @@
             return False
 
         cache_key = ('bdef', bundle.output)
-<<<<<<< HEAD
-        current_hash = "%s" % hash(bundle)
+        current_hash = "%s" % hash_func(bundle)
         cached_hash = ctx.cache.get(cache_key)
-=======
-        current_hash = "%s" % hash_func(bundle)
-        cached_hash = env.cache.get(cache_key)
->>>>>>> a9b1a18b
         # This may seem counter-intuitive, but if no cache entry is found
         # then we actually return "no update needed". This is because
         # otherwise if no cache / a dummy cache is used, then we would be
@@ -115,13 +106,8 @@
         if not ctx.cache:
             return False
         cache_key = ('bdef', bundle.output)
-<<<<<<< HEAD
-        cache_value = "%s" % hash(bundle)
+        cache_value = "%s" % hash_func(bundle)
         ctx.cache.set(cache_key, cache_value)
-=======
-        cache_value = "%s" % hash_func(bundle)
-        env.cache.set(cache_key, cache_value)
->>>>>>> a9b1a18b
 
 
 class TimestampUpdater(BundleDefUpdater):
