<<<<<<< HEAD
__version__ = (0, 8, 'dev')
=======
__version__ = (0, 7, 1)
>>>>>>> 9391aa7b


# Make a couple frequently used things available right here.
from bundle import Bundle
from env import Environment<|MERGE_RESOLUTION|>--- conflicted
+++ resolved
@@ -1,8 +1,4 @@
-<<<<<<< HEAD
-__version__ = (0, 8, 'dev')
-=======
 __version__ = (0, 7, 1)
->>>>>>> 9391aa7b
 
 
 # Make a couple frequently used things available right here.
