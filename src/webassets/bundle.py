--- conflicted
+++ resolved
@@ -13,30 +13,14 @@
 
 __all__ = ('Bundle', 'get_all_bundle_files',)
 
-<<<<<<< HEAD
+
 def has_placeholder(s):
     return '%(version)s' in s
 
+
 class Bundle(Container):
-    """A bundle is the unit webassets uses to organize groups of
-    media files, which filters to apply and where to store them.
-=======
-
-def is_url(s):
-    if not isinstance(s, str):
-        return False
-    parsed = urlparse.urlsplit(s)
-    return bool(parsed.scheme and parsed.netloc) and len(parsed.scheme) > 1
-
-
-def has_placeholder(s):
-    return '%(version)s' in s
-
-
-class Bundle(object):
     """A bundle is the unit webassets uses to organize groups of media files,
     which filters to apply and where to store them.
->>>>>>> d28acefb
 
     Bundles can be nested arbitrarily.
 
@@ -96,16 +80,6 @@
             filters = [value]
         self._filters = [get_filter(f) for f in filters]
     filters = property(_get_filters, _set_filters)
-
-<<<<<<< HEAD
-=======
-    def _get_contents(self):
-        return self._contents
-    def _set_contents(self, value):
-        self._contents = value
-        self._resolved_contents = None
-    contents = property(_get_contents, _set_contents)
-
     def _get_extra(self):
         if not self._extra and not has_files(self):
             # If this bundle has no extra values of it's own, and only
@@ -124,62 +98,6 @@
     template tags, and can be used to attach things like a CSS
     'media' value.""")
 
-    def resolve_contents(self, env=None, force=False):
-        """Return an actual list of source files.
-
-        What the user specifies as the bundle contents cannot be
-        processed directly. There may be glob patterns of course. We
-        may need to search the load path. It's common for third party
-        extensions to provide support for referencing assets spread
-        across multiple directories.
-
-        This passes everything through :class:`Environment.resolver`,
-        through which this process can be customized.
-
-        At this point, we also validate source paths to complain about
-        missing files early.
-
-        The return value is a list of 2-tuples ``(original_item,
-        abspath)``. In the case of urls and nested bundles both tuple
-        values are the same.
-
-        Set ``force`` to ignore any cache, and always re-resolve
-        glob  patterns.
-        """
-        env = self._get_env(env)
-
-        # TODO: We cache the values, which in theory is problematic, since
-        # due to changes in the env object, the result of the globbing may
-        # change. Not to mention that a different env object may be passed
-        # in. We should find a fix for this.
-        if getattr(self, '_resolved_contents', None) is None or force:
-            resolved = []
-            for item in self.contents:
-                try:
-                    result = env.resolver.resolve_source(item)
-                except IOError, e:
-                    raise BundleError(e)
-                if not isinstance(result, list):
-                    result = [result]
-
-                # Exclude the output file.
-                # TODO: This will not work for nested bundle contents. If it
-                # doesn't work properly anyway, should be do it in the first
-                # place? If there are multiple versions, it will fail as well.
-                # TODO: There is also the question whether we can/should
-                # exclude glob duplicates.
-                if self.output:
-                    try:
-                        result.remove(self.resolve_output(env))
-                    except (ValueError, BundleError):
-                        pass
-
-                resolved.extend(map(lambda r: (item, r), result))
-
-            self._resolved_contents = resolved
-        return self._resolved_contents
-
->>>>>>> d28acefb
     def _get_depends(self):
         return self._depends
     def _set_depends(self, value):
