from contextlib import contextmanager
import os
from os import path
from webassets import six
from webassets.six.moves import map
from webassets.six.moves import zip

from .filter import get_filter
from .merge import (FileHunk, UrlHunk, FilterTool, merge, merge_filters,
                    select_filters, MoreThanOneFilterError, NoFilters)
from .updater import SKIP_CACHE
from .exceptions import BundleError, BuildError
from .utils import cmp_debug_levels, hash_func
from .env import ConfigurationContext, DictConfigStorage, BaseEnvironment
from .utils import is_url


__all__ = ('Bundle', 'get_all_bundle_files',)


def has_placeholder(s):
    return '%(version)s' in s


class ContextWrapper(object):
    """Implements a hierarchy-aware configuration context.

    Since each bundle can provide settings that augment the values of
    the parent bundle, and ultimately the environment, as the bundle
    hierarchy is processed, this class is used to provide an interface
    that searches through the hierarchy of settings. It's what you get
    when you are given a ``ctx`` value.
    """

    def __init__(self, parent, overwrites=None):
        self._parent, self._overwrites = parent, overwrites

    def __getitem__(self, key):
        try:
            if self._overwrites is None:
                raise KeyError()
            return self._overwrites.config[key]
        except KeyError:
            return self._parent.config.get(key)

    def __getattr__(self, item):
        try:
            return self.getattr(self._overwrites, item)
        except (KeyError, AttributeError, EnvironmentError):
            return self.getattr(self._parent, item)

    def getattr(self, object, item):
        # Helper because Bundles are special in that the config attributes
        # are in bundle.config (bundle.config.url vs env.url or ctx.url).
        if isinstance(object, Bundle):
            return getattr(object.config, item)
        else:
            return getattr(object, item)

    def get(self, key, default=None):
        try:
            return self.__getitem__(key)
        except KeyError:
            return default

    @property
    def environment(self):
        """Find the root environment context."""
        if isinstance(self._parent, BaseEnvironment):
            return self._parent
        return self._parent.environment


def wrap(parent, overwrites):
    """Return a context object where the values from ``overwrites``
    augment the ``parent`` configuration. See :class:`ContextWrapper`.
    """
    return ContextWrapper(parent, overwrites)


class BundleConfig(DictConfigStorage, ConfigurationContext):
    """A configuration dict that also supports Environment-like attribute
    access, i.e. ``config['resolver']`` and ``config.resolver``.
    """
    def __init__(self, bundle):
        DictConfigStorage.__init__(self, bundle)
        ConfigurationContext.__init__(self, self)


class Bundle(object):
    """A bundle is the unit webassets uses to organize groups of media files,
    which filters to apply and where to store them.

    Bundles can be nested arbitrarily.

    A note on the connection between a bundle and an "environment" instance:
    The bundle requires a environment that it belongs to. Without an
    environment, it lacks information about how to behave, and cannot know
    where relative paths are actually based. However, I don't want to make the
    ``Bundle.__init__`` syntax more complicated than it already is by requiring
    an Environment object to be passed. This would be a particular nuisance
    when nested bundles are used. Further, nested bundles are never explicitly
    connected to an Environment, and what's more, the same child bundle can be
    used in multiple parent bundles.

    This is the reason why basically every method of the Bundle class takes an
    ``env`` parameter - so a parent bundle can provide the environment for
    child bundles that do not know it.
    """

    def __init__(self, *contents, **options):
        self._env = options.pop('env', None)
        self.contents = contents
        self.output = options.pop('output', None)
        self.filters = options.pop('filters', None)
<<<<<<< HEAD
=======
        self.sort = options.pop('sort', None)
        self.debug = options.pop('debug', None)
>>>>>>> ded4f695
        self.depends = options.pop('depends', [])
        self.version = options.pop('version', [])
        self.extra = options.pop('extra', {})

        self._config = BundleConfig(self)
        self._config.update(options.pop('config', {}))
        if 'debug' in options:
            debug = options.pop('debug')
            if debug is not None:
                self._config['debug'] = debug

        if options:
            raise TypeError("got unexpected keyword argument '%s'" %
                            list(options.keys())[0])

    def __repr__(self):
        return "<%s output=%s, filters=%s, contents=%s>" % (
            self.__class__.__name__,
            self.output,
            self.filters,
            self.contents,
        )

    @property
    def config(self):
        # This is a property so that user are not tempted to assign
        # a custom dictionary which won't uphold our caseless semantics.
        return self._config

    def _get_debug(self):
        return self.config.get('debug', None)
    def _set_debug(self, value):
        self.config['debug'] = True
    debug = property(_get_debug, _set_debug)

    def _get_filters(self):
        return self._filters
    def _set_filters(self, value):
        """Filters may be specified in a variety of different ways, including
        by giving their name; we need to make sure we resolve everything to an
        actual filter instance.
        """
        if value is None:
            self._filters = ()
            return

        if isinstance(value, six.string_types):
            # 333: Simplify w/o condition?
            if six.PY3:
                filters = map(str.strip, value.split(','))
            else:
                filters = map(unicode.strip, unicode(value).split(','))
        elif isinstance(value, (list, tuple)):
            filters = value
        else:
            filters = [value]
        self._filters = [get_filter(f) for f in filters]
    filters = property(_get_filters, _set_filters)

    def _get_contents(self):
        return self._contents
    def _set_contents(self, value):
        self._contents = value
        self._resolved_contents = None
    contents = property(_get_contents, _set_contents)

    def _get_extra(self):
        if not self._extra and not has_files(self):
            # If this bundle has no extra values of it's own, and only
            # wraps child bundles, use the extra values of those.
            result = {}
            for bundle in self.contents:
                if bundle.extra is not None:
                    result.update(bundle.extra)
            return result
        else:
            return self._extra
    def _set_extra(self, value):
        self._extra = value
    extra = property(_get_extra, _set_extra, doc="""A custom user dict of
    extra values attached to this bundle. Those will be available in
    template tags, and can be used to attach things like a CSS
    'media' value.""")

    def resolve_contents(self, ctx=None, force=False):
        """Return an actual list of source files.

        What the user specifies as the bundle contents cannot be
        processed directly. There may be glob patterns of course. We
        may need to search the load path. It's common for third party
        extensions to provide support for referencing assets spread
        across multiple directories.

        This passes everything through :class:`Environment.resolver`,
        through which this process can be customized.

        At this point, we also validate source paths to complain about
        missing files early.

        The return value is a list of 2-tuples ``(original_item,
        abspath)``. In the case of urls and nested bundles both tuple
        values are the same.

        Set ``force`` to ignore any cache, and always re-resolve
        glob  patterns.
        """
        if not ctx:
            ctx = wrap(self.env, self)

        # TODO: We cache the values, which in theory is problematic, since
        # due to changes in the env object, the result of the globbing may
        # change. Not to mention that a different env object may be passed
        # in. We should find a fix for this.
        if getattr(self, '_resolved_contents', None) is None or force:
            resolved = []
            for item in self.contents:
                try:
                    result = ctx.resolver.resolve_source(ctx, item)
                except IOError as e:
                    raise BundleError(e)
                if not isinstance(result, list):
                    result = [result]

                # Exclude the output file.
                # TODO: This will not work for nested bundle contents. If it
                # doesn't work properly anyway, should be do it in the first
                # place? If there are multiple versions, it will fail as well.
                # TODO: There is also the question whether we can/should
                # exclude glob duplicates.
                if self.output:
                    try:
                        result.remove(self.resolve_output(ctx))
                    except (ValueError, BundleError):
                        pass

                resolved.extend(map(lambda r: (item, r), result))

            # A hook for sorting the bundle contents in a certain order
            if self.sort:
                resolved = self.sort(resolved)

            self._resolved_contents = resolved


        return self._resolved_contents

    def _get_depends(self):
        return self._depends
    def _set_depends(self, value):
        self._depends = [value] if isinstance(value, six.string_types) else value
        self._resolved_depends = None
    depends = property(_get_depends, _set_depends, doc=
    """Allows you to define an additional set of files (glob syntax
    is supported), which are considered when determining whether a
    rebuild is required.
    """)

    def resolve_depends(self, ctx):
        # TODO: Caching is as problematic here as it is in resolve_contents().
        if not self.depends:
            return []
        if getattr(self, '_resolved_depends', None) is None:
            resolved = []
            for item in self.depends:
                try:
                    result = ctx.resolver.resolve_source(ctx, item)
                except IOError as e:
                    raise BundleError(e)
                if not isinstance(result, list):
                    result = [result]
                resolved.extend(result)
            self._resolved_depends = resolved
        return self._resolved_depends

    def get_version(self, ctx=None, refresh=False):
        """Return the current version of the Bundle.

        If the version is not cached in memory, it will first look in the
        manifest, then ask the versioner.

        ``refresh`` causes a value in memory to be ignored, and the version
        to be looked up anew.
        """
        if not ctx:
            ctx = wrap(self.env, self)
        if not self.version or refresh:
            version = None
            # First, try a manifest. This should be the fastest way.
            if ctx.manifest:
                version = ctx.manifest.query(self, ctx)
            # Often the versioner is able to help.
            if not version:
                from .version import VersionIndeterminableError
                if ctx.versions:
                    try:
                        version = ctx.versions.determine_version(self, ctx)
                        assert version
                    except VersionIndeterminableError as e:
                        reason = e
                else:
                    reason = '"versions" option not set'
            if not version:
                raise BundleError((
                    'Cannot find version of %s. There is no manifest '
                    'which knows the version, and it cannot be '
                    'determined dynamically, because: %s') % (self, reason))
            self.version = version
        return self.version

    def resolve_output(self, ctx=None, version=None):
        """Return the full, absolute output path.

        If a %(version)s placeholder is used, it is replaced.
        """
        if not ctx:
            ctx = wrap(self.env, self)
        output = ctx.resolver.resolve_output_to_path(ctx, self.output, self)
        if has_placeholder(output):
            output = output % {'version': version or self.get_version(ctx)}
        return output

    def id(self):
        """This is used to determine when a bundle definition has changed so
        that a rebuild is required.

        The hash therefore should be built upon data that actually affect the
        final build result.
        """
        return hash_func((tuple(self.contents),
                     self.output,
                     tuple(self.filters),
                     bool(self.debug)))
        # Note how self.depends is not included here. It could be, but we
        # really want this hash to only change for stuff that affects the
        # actual output bytes. Note that modifying depends will be effective
        # after the first rebuild in any case.

    @property
    def is_container(self):
        """Return true if this is a container bundle, that is, a bundle that
        acts only as a container for a number of sub-bundles.

        It must not contain any files of its own, and must have an empty
        ``output`` attribute.
        """
        return not has_files(self) and not self.output

    @contextmanager
    def bind(self, env):
        old_env = self._env
        self._env = env
        try:
            yield
        finally:
            self._env = old_env

    def _get_env(self):
        if self._env is None:
            raise BundleError('Bundle is not connected to an environment')
        return self._env
    def _set_env(self, env):
        self._env = env
    env = property(_get_env, _set_env)

    def _merge_and_apply(self, ctx, output, force, parent_debug=None,
                         parent_filters=None, extra_filters=None,
                         disable_cache=None):
        """Internal recursive build method.

        ``parent_debug`` is the debug setting used by the parent bundle. This
        is not necessarily ``bundle.debug``, but rather what the calling method
        in the recursion tree is actually using.

        ``parent_filters`` are what the parent passes along, for us to be
        applied as input filters. Like ``parent_debug``, it is a collection of
        the filters of all parents in the hierarchy.

        ``extra_filters`` may exist if the parent is a container bundle passing
        filters along to its children; these are applied as input and output
        filters (since there is no parent who could do the latter), and they
        are not passed further down the hierarchy (but instead they become part
        of ``parent_filters``.

        ``disable_cache`` is necessary because in some cases, when an external
        bundle dependency has changed, we must not rely on the cache, since the
        cache key is not taking into account changes in those dependencies
        (for now).
        """

        parent_filters = parent_filters or []
        extra_filters = extra_filters or []
        # Determine the debug level to use. It determines if and which filters
        # should be applied.
        #
        # The debug level is inherited (if the parent bundle is merging, a
        # child bundle clearly cannot act in full debug=True mode). Bundles
        # may define a custom ``debug`` attributes, but child bundles may only
        # ever lower it, not increase it.
        #
        # If not parent_debug is given (top level), use the Environment value.
        parent_debug = parent_debug if parent_debug is not None else ctx.debug
        # Consider bundle's debug attribute and other things.
        current_debug_level = _effective_debug_level(
            ctx, self, extra_filters, default=parent_debug)
        # Special case: If we end up with ``True``, assume ``False`` instead.
        # The alternative would be for the build() method to refuse to work at
        # this point, which seems unnecessarily inconvenient (Instead how it
        # works is that urls() simply doesn't call build() when debugging).
        # Note: This can only happen if the Environment sets debug=True and
        # nothing else overrides it.
        if current_debug_level is True:
            current_debug_level = False

        # Put together a list of filters that we would want to run here.
        # These will be the bundle's filters, and any extra filters given
        # to use if the parent is a container bundle. Note we do not yet
        # include input/open filters pushed down by a parent build iteration.
        filters = merge_filters(self.filters, extra_filters)

        # Initialize the filters. This happens before we choose which of
        # them should actually run, so that Filter.setup() can influence
        # this choice.
        for filter in filters:
            filter.set_context(ctx)
            # Since we call this now every single time before the filter
            # is used, we might pass the bundle instance it is going
            # to be used with. For backwards-compatibility reasons, this
            # is problematic. However, by inspecting the support arguments,
            # we can deal with it. We probably then want to deprecate
            # the old syntax before 1.0 (TODO).
            filter.setup()

        # Given the debug level, determine which of the filters want to run
        selected_filters = select_filters(filters, current_debug_level)

        # We construct two lists of filters. The ones we want to use in this
        # iteration, and the ones we want to pass down to child bundles.
        # Why? Say we are in merge mode. Assume an "input()" filter which does
        # not run in merge mode, and a child bundle that switches to
        # debug=False. The child bundle then DOES want to run those input
        # filters, so we do need to pass them.
        filters_to_run = merge_filters(
            selected_filters, select_filters(parent_filters, current_debug_level))
        filters_to_pass_down = merge_filters(filters, parent_filters)

        # Prepare contents
        resolved_contents = self.resolve_contents(ctx, force=True)

        # Unless we have been told by our caller to use or not use the cache
        # for this, try to decide for ourselves. The issue here is that when a
        # bundle has dependencies, like a sass file with includes otherwise not
        # listed in the bundle sources, a change in such an external include
        # would not influence the cache key, thus the use of the cache causing
        # such a change to be ignored. For now, we simply do not use the cache
        # for any bundle with dependencies. Another option would be to read
        # the contents of all files declared via "depends", and use them as a
        # cache key modifier. For now I am worried about the performance impact.
        #
        # Note: This decision only affects the current bundle instance. Even if
        # dependencies cause us to ignore the cache for this bundle instance,
        # child bundles may still use it!
        actually_skip_cache_here = disable_cache or bool(self.resolve_depends(ctx))

        filtertool = FilterTool(
            ctx.cache, no_cache_read=actually_skip_cache_here,
            kwargs={'output': output[0],
                    'output_path': output[1]})

        # Apply input()/open() filters to all the contents.
        hunks = []
        for item, cnt in resolved_contents:
            if isinstance(cnt, Bundle):
                # Recursively process nested bundles.
                hunk = cnt._merge_and_apply(
                    wrap(ctx, cnt), output, force, current_debug_level,
                    filters_to_pass_down, disable_cache=disable_cache)
                if hunk is not None:
                    hunks.append((hunk, {}))

            else:
                # Give a filter the chance to open his file.
                try:
                    hunk = filtertool.apply_func(
                        filters_to_run, 'open', [cnt],
                        # Also pass along the original relative path, as
                        # specified by the user, before resolving.
                        kwargs={'source': item},
                        # We still need to open the file ourselves too and use
                        # it's content as part of the cache key, otherwise this
                        # filter application would only be cached by filename,
                        # and changes in the source not detected. The other
                        # option is to not use the cache at all here. Both have
                        # different performance implications, but I'm guessing
                        # that reading and hashing some files unnecessarily
                        # very often is better than running filters
                        # unnecessarily occasionally.
                        cache_key=[FileHunk(cnt)] if not is_url(cnt) else [])
                except MoreThanOneFilterError as e:
                    raise BuildError(e)
                except NoFilters:
                    # Open the file ourselves.
                    if is_url(cnt):
                        hunk = UrlHunk(cnt, env=ctx)
                    else:
                        hunk = FileHunk(cnt)

                # With the hunk, remember both the original relative
                # path, as specified by the user, and the one that has
                # been resolved to a filesystem location. We'll pass
                # them along to various filter steps.
                item_data = {'source': item, 'source_path': cnt}

                # Run input filters, unless open() told us not to.
                hunk = filtertool.apply(hunk, filters_to_run, 'input',
                                            kwargs=item_data)
                hunks.append((hunk, item_data))

        # If this bundle is empty (if it has nested bundles, they did
        # not yield any hunks either), return None to indicate so.
        if len(hunks) == 0:
            return None

        # Merge the individual files together. There is an optional hook for
        # a filter here, by implementing a concat() method.
        try:
            try:
                final = filtertool.apply_func(filters_to_run, 'concat', [hunks])
            except MoreThanOneFilterError as e:
                raise BuildError(e)
            except NoFilters:
                final = merge([h for h, _ in hunks])
        except IOError as e:
            # IOErrors can be raised here if hunks are loaded for the
            # first time. TODO: IOErrors can also be raised when
            # a file is read during the filter-apply phase, but we don't
            # convert it to a BuildError there...
            raise BuildError(e)

        # Apply output filters.
        # TODO: So far, all the situations where bundle dependencies are
        # used/useful, are based on input filters having those dependencies. Is
        # it even required to consider them here with respect to the cache? We
        # might be able to run this operation with the cache on (the FilterTool
        # being possibly configured with cache reads off).
        return filtertool.apply(final, selected_filters, 'output')

    def _build(self, ctx, extra_filters=None, force=None, output=None,
               disable_cache=None):
        """Internal bundle build function.

        This actually tries to build this very bundle instance, as opposed to
        the public-facing ``build()``, which first deals with the possibility
        that we are a container bundle, i.e. having no files of our own.

        First checks whether an update for this bundle is required, via the
        configured ``updater`` (which is almost always the timestamp-based one).
        Unless ``force`` is given, in which case the bundle will always be
        built, without considering timestamps.

        A ``FileHunk`` will be returned, or in a certain case, with no updater
        defined and force=False, the return value may be ``False``.

        TODO: Support locking. When called from inside a template tag, this
        should lock, so that multiple requests don't all start to build. When
        called from the command line, there is no need to lock.
        """
        extra_filters = extra_filters or []
        
        if not self.output:
            raise BuildError('No output target found for %s' % self)

        # Determine if we really need to build, or if the output file
        # already exists and nothing has changed.
        if force:
            update_needed = True
        elif not has_placeholder(self.output) and \
                not path.exists(self.resolve_output(ctx, self.output)):
            update_needed = True
        else:
            update_needed = ctx.updater.needs_rebuild(self, ctx) \
                if ctx.updater else True
            if update_needed==SKIP_CACHE:
                disable_cache = True

        if not update_needed:
            # We can simply return the existing output file
            return FileHunk(self.resolve_output(ctx, self.output))

        hunk = self._merge_and_apply(
            ctx, [self.output, self.resolve_output(ctx, version='?')],
            force, disable_cache=disable_cache, extra_filters=extra_filters)
        if hunk is None:
            raise BuildError('Nothing to build for %s, is empty' % self)

        if output:
            # If we are given a stream, just write to it.
            output.write(hunk.data())
        else:
            if has_placeholder(self.output) and not ctx.versions:
                raise BuildError((
                    'You have not set the "versions" option, but %s '
                    'uses a version placeholder in the output target'
                        % self))

            version = None
            if ctx.versions:
                version = ctx.versions.determine_version(self, ctx, hunk)

            output_filename = self.resolve_output(ctx, version=version)

            # If it doesn't exist yet, create the target directory.
            output_dir = path.dirname(output_filename)
            if not path.exists(output_dir):
                os.makedirs(output_dir)

            hunk.save(output_filename)
            self.version = version

            if ctx.manifest:
                ctx.manifest.remember(self, ctx, version)
            if ctx.versions and version:
                # Hook for the versioner (for example set the timestamp of
                # the file) to the actual version.
                ctx.versions.set_version(self, ctx, output_filename, version)

        # The updater may need to know this bundle exists and how it
        # has been last built, in order to detect changes in the
        # bundle definition, like new source files.
        if ctx.updater:
            ctx.updater.build_done(self, ctx)

        return hunk

    def build(self, force=None, output=None, disable_cache=None):
        """Build this bundle, meaning create the file given by the ``output``
        attribute, applying the configured filters etc.

        If the bundle is a container bundle, then multiple files will be built.

        Unless ``force`` is given, the configured ``updater`` will be used to
        check whether a build is even necessary.

        If ``output`` is a file object, the result will be written to it rather
        than to the filesystem.

        The return value is a list of ``FileHunk`` objects, one for each bundle
        that was built.
        """
        ctx = wrap(self.env, self)
        hunks = []
        for bundle, extra_filters, new_ctx in self.iterbuild(ctx):
            hunks.append(bundle._build(
                new_ctx, extra_filters, force=force, output=output,
                disable_cache=disable_cache))
        return hunks

    def iterbuild(self, ctx):
        """Iterate over the bundles which actually need to be built.

        This will often only entail ``self``, though for container bundles
        (and container bundle hierarchies), a list of all the non-container
        leafs will be yielded.

        Essentially, what this does is "skip" bundles which do not need to be
        built on their own (container bundles), and gives the caller the child
        bundles instead.

        The return values are 3-tuples of (bundle, filter_list, new_ctx), with
        the second item being a list of filters that the parent "container
        bundles" this method is processing are passing down to the children.
        """
        if self.is_container:
            for bundle, _ in self.resolve_contents(ctx):
                if bundle.is_container:
                    for child, child_filters, new_ctx in \
                            bundle.iterbuild(wrap(ctx, bundle)):
                        yield (
                            child,
                            merge_filters(child_filters, self.filters),
                            new_ctx)
                else:
                    yield bundle, self.filters, wrap(ctx, bundle)
        else:
            yield self, [], ctx

    def _make_output_url(self, ctx):
        """Return the output url, modified for expire header handling.
        """

        # Only query the version if we need to for performance
        version = None
        if has_placeholder(self.output) or ctx.url_expire != False:
            # If auto-build is enabled, we must not use a cached version
            # value, or we might serve old versions.
            version = self.get_version(ctx, refresh=ctx.auto_build)

        url = self.output
        if has_placeholder(url):
            url = url % {'version': version}
        url = ctx.resolver.resolve_output_to_url(ctx, url)

        if ctx.url_expire or (
                ctx.url_expire is None and not has_placeholder(self.output)):
            url = "%s?%s" % (url, version)
        return url

    def _urls(self, ctx, extra_filters, *args, **kwargs):
        """Return a list of urls for this bundle, and all subbundles,
        and, when it becomes necessary, start a build process.
        """

        # Look at the debug value to see if this bundle should return the
        # source urls (in debug mode), or a single url of the bundle in built
        # form. Once a bundle needs to be built, all of it's child bundles
        # are built as well of course, so at this point we leave the urls()
        # recursion and start a build() recursion.
        debug = _effective_debug_level(ctx, self, extra_filters)
        if debug == 'merge':
            supposed_to_merge = True
        elif debug is True:
            supposed_to_merge = False
        elif debug is False:
            supposed_to_merge = True
        else:
            raise BundleError('Invalid debug value: %s' % debug)

        # We will output a single url for this bundle unless a) the
        # configuration tells us to output the source urls
        # ("supposed_to_merge"), or b) this bundle isn't actually configured to
        # be built, that is, has no filters and no output target.
        if supposed_to_merge and (self.filters or self.output):
            # With ``auto_build``, build the bundle to make sure the output is
            # up to date; otherwise, we just assume the file already exists.
            # (not wasting any IO ops)
            if ctx.auto_build:
                self._build(ctx, extra_filters=extra_filters, force=False,
                            *args, **kwargs)
            return [self._make_output_url(ctx)]
        else:
            # We either have no files (nothing to build), or we are
            # in debug mode: Instead of building the bundle, we
            # source all contents instead.
            urls = []
            for org, cnt in self.resolve_contents(ctx):
                if isinstance(cnt, Bundle):
                    urls.extend(org._urls(
                        wrap(ctx, cnt),
                        merge_filters(extra_filters, self.filters),
                        *args, **kwargs))
                elif is_url(cnt):
                    urls.append(cnt)
                else:
                    try:
                        url = ctx.resolver.resolve_source_to_url(ctx, cnt, org)
                    except ValueError:
                        # If we cannot generate a url to a path outside the
                        # media directory. So if that happens, we copy the
                        # file into the media directory.
                        external = pull_external(ctx, cnt)
                        url = ctx.resolver.resolve_source_to_url(ctx, external, org)

                    urls.append(url)
            return urls

    def urls(self, *args, **kwargs):
        """Return a list of urls for this bundle.

        Depending on the environment and given options, this may be a single
        url (likely the case in production mode), or many urls (when we source
        the original media files in DEBUG mode).

        Insofar necessary, this will automatically create or update the files
        behind these urls.
        """
        ctx = wrap(self.env, self)
        urls = []
        for bundle, extra_filters, new_ctx in self.iterbuild(ctx):
            urls.extend(bundle._urls(new_ctx, extra_filters, *args, **kwargs))
        return urls


def pull_external(ctx, filename):
    """Helper which will pull ``filename`` into
    :attr:`Environment.directory`, for the purposes of being able to
    generate a url for it.
    """

    # Generate the target filename. Use a hash to keep it unique and short,
    # but attach the base filename for readability.
    # The bit-shifting rids us of ugly leading - characters.
    hashed_filename = hash_func(filename)
    rel_path = path.join('webassets-external',
        "%s_%s" % (hashed_filename, path.basename(filename)))
    full_path = path.join(ctx.directory, rel_path)

    # Copy the file if necessary
    if path.isfile(full_path):
        gs = lambda p: os.stat(p).st_mtime
        if gs(full_path) > gs(filename):
            return full_path
    directory = path.dirname(full_path)
    if not path.exists(directory):
        os.makedirs(directory)
    FileHunk(filename).save(full_path)
    return full_path


def get_all_bundle_files(bundle, ctx=None):
    """Return a flattened list of all source files of the given bundle, all
    its dependencies, recursively for all nested bundles.

    Making this a helper function rather than a part of the official
    Bundle feels right.
    """
    if not ctx:
        ctx = wrap(bundle.env, bundle)
    if not isinstance(ctx, ContextWrapper):
        ctx = ContextWrapper(ctx)
    files = []
    for _, c in bundle.resolve_contents(ctx):
        if isinstance(c, Bundle):
            files.extend(get_all_bundle_files(c, wrap(ctx, c)))
        elif not is_url(c):
            files.append(c)
        files.extend(bundle.resolve_depends(ctx))
    return files


def _effective_debug_level(ctx, bundle, extra_filters=None, default=None):
    """This is a helper used both in the urls() and the build() recursions.

    It returns the debug level that this bundle, in a tree structure
    of bundles, should use. It looks at any bundle-specific ``debug``
    attribute, considers an automatic upgrade to "merge" due to filters that
    are present, and will finally use the value in the ``default`` argument,
    which in turn defaults to ``env.debug``.

    It also ensures our rule that in a bundle hierarchy, the debug level may
    only ever be lowered. Nested bundle may lower the level from ``True`` to
    ``"merge"`` to ``False``, but never in the other direction. Which makes
    sense: If a bundle is already being merged, we cannot start exposing the
    source urls a child bundle, not if the correct order should be maintained.

    And while in theory it would seem possible to switch between full-out
    production (debug=False) and ``"merge"``, the complexity there, in
    particular with view as to how certain filter types like input() and
    open() need to be applied to child bundles, is just not worth it.
    """
    if default is None:
        default = ctx.environment.debug

    if bundle.config.get('debug') is not None:
        level = bundle.config.debug
    else:
        # If bundle doesn't force a level, then the presence of filters which
        # declare they should always run puts the bundle automatically in
        # merge mode.
        filters = merge_filters(bundle.filters, extra_filters)
        level = 'merge' if select_filters(filters, True) else None

    if level is not None:
        # The new level must be lower than the older one. We do not thrown an
        # error if this is NOT the case, but silently ignore it. This is so
        # that a debug=True can be used to overwrite auto_debug_upgrade.
        # Otherwise debug=True would always fail.
        if cmp_debug_levels(default, level) > 0:
            return level
    return default


has_files = lambda bundle: \
                any([c for c in bundle.contents if not isinstance(c, Bundle)])<|MERGE_RESOLUTION|>--- conflicted
+++ resolved
@@ -113,11 +113,7 @@
         self.contents = contents
         self.output = options.pop('output', None)
         self.filters = options.pop('filters', None)
-<<<<<<< HEAD
-=======
         self.sort = options.pop('sort', None)
-        self.debug = options.pop('debug', None)
->>>>>>> ded4f695
         self.depends = options.pop('depends', [])
         self.version = options.pop('version', [])
         self.extra = options.pop('extra', {})
