--- conflicted
+++ resolved
@@ -160,7 +160,6 @@
             self._resolved_depends = l
         return self._resolved_depends
 
-<<<<<<< HEAD
     def get_version(self, env):
         """Return the current version of the Bundle.
 
@@ -225,33 +224,6 @@
         return env.abspath(output)
 
 
-    def determine_action(self, env):
-        """Decide what needs to be done when this bundle needs to be
-        resolved.
-
-        Specifically, whether to apply filters and whether to merge. This
-        depends on both the global settings, as well as the ``debug``
-        attribute of this bundle.
-
-        Returns a 2-tuple of (should_merge, should_filter). The latter
-        always implies the former.
-        """
-        if not env.debug:
-            return True, True
-
-        debug = self.debug if self.debug is not None else env.debug
-
-        if debug == 'merge':
-            return True, False
-        elif debug is True:
-            return False, False
-        elif debug is False:
-            return True, True
-        else:
-            raise BundleError('Invalid debug value: %s' % debug)
-
-=======
->>>>>>> 8e907ad4
     def get_files(self, env=None):
         warnings.warn('Bundle.get_files() has been replaced '+
                       'by get_all_bundle_files() utility. '+
@@ -409,9 +381,10 @@
             # We can simply return the existing output file
             return FileHunk(env.abspath(self.output))
 
-<<<<<<< HEAD
-        hunk = self._build(env, self.output, force, no_filters,
-                           disable_cache=update_needed==SKIP_CACHE)
+        hunk = self._merge_and_apply(
+            env, self.output, force,
+            disable_cache=update_needed==SKIP_CACHE,
+            extra_filters=extra_filters)
 
         if not has_placeholder(self.output):
             hunk.save(self.get_output(env))
@@ -427,13 +400,6 @@
                 # Give timestamp versioner a change to set the timestamp
                 # to the same value as the actual versioned file.
                 env.versioner.set_version(static, self.version)
-=======
-        hunk = self._merge_and_apply(
-            env, self.output, force,
-            disable_cache=update_needed==SKIP_CACHE,
-            extra_filters=extra_filters)
-        hunk.save(env.abspath(self.output))
->>>>>>> 8e907ad4
 
         # The updater may need to know this bundle exists and how it
         # has been last built, in order to detect changes in the
@@ -503,14 +469,9 @@
             # tells us not to ("supposed_to_merge"), or b) this bundle
             # isn't actually configured to be built, that is, has no
             # filters and no output target.
-<<<<<<< HEAD
-            hunk = self.build(env, no_filters=not do_filter, *args, **kwargs)
-            return [make_url(env, self)]
-=======
             hunk = self._build(env, extra_filters=extra_filters,
                                *args, **kwargs)
-            return [make_url(env, self.output)]
->>>>>>> 8e907ad4
+            return [make_url(env, self)]
         else:
             # We either have no files (nothing to build), or we are
             # in debug mode: Instead of building the bundle, we
