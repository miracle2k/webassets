from __future__ import print_function
from __future__ import with_statement

import os
from contextlib import contextmanager
from nose.tools import assert_raises, assert_equals, assert_true
from nose import SkipTest
from mock import patch, Mock, DEFAULT
from distutils.spawn import find_executable
import re
from webassets.utils import StringIO
from webassets import Environment
from webassets.exceptions import FilterError
from webassets.filter import (
<<<<<<< HEAD
    Filter, ExternalTool, get_filter, register_filter)
from .helpers import TempEnvironmentHelper
=======
    Filter, ExternalTool, get_filter, register_filter, unique_modules)
from webassets.filter.compass import CompassConfig
>>>>>>> fabiomcosta/master
from helpers import TempEnvironmentHelper
>>>>>>> 78735333

# Sometimes testing filter output can be hard if they generate
# unpredictable text like temp paths or timestamps. doctest has
# the same problem, so we just steal its solution.
from doctest import _ellipsis_match as doctest_match


@contextmanager
def os_environ_sandbox():
    backup = os.environ.copy()
    try:
        yield
    finally:
        os.environ.clear()
        os.environ.update(backup)


class TestFilterBaseClass(object):
    """Test the API ``Filter`` provides to descendants.
    """

    def test_auto_name(self):
        """Filter used to have an auto-generated name assigned, but this
        is no longer the case.
        """
        assert type('Foo', (Filter,), {}).name is None
        assert type('Foo', (Filter,), {'name': 'custom'}).name == 'custom'
        assert type('Foo', (Filter,), {'name': None}).name is None

    def test_options(self):
        """Test option declaration.
        """
        class TestFilter(Filter):
            options = {
                'attr1': 'ATTR1',
                'attr2': ('secondattr', 'ATTR2'),
                'attr3': (False, 'ATTR3'),
                'attr4': ('attr4', False),
            }

        # Test __init__ arguments
        assert TestFilter(attr1='foo').attr1 == 'foo'
        assert TestFilter(secondattr='foo').attr2 == 'foo'
        assert_raises(TypeError, TestFilter, attr3='foo')
        assert TestFilter(attr4='foo').attr4 == 'foo'

        # Test config vars
        env = Environment(None, None)
        env.config['attr1'] = 'bar'
        env.config['attr4'] = 'bar'
        f = TestFilter(); f.env = env; f.setup()
        assert f.attr1 == 'bar'
        assert f.attr4 is None    # Was configured to not support env

    def test_get_config(self):
        """Test the ``get_config`` helper.
        """
        m = Environment(None, None)
        f = Filter()
        f.set_environment(m)
        get_config = f.get_config

        # For the purposes of the following tests, we use two test
        # names which we expect to be undefined in os.env.
        NAME = 'FOO%s' % id(object())
        NAME2 = 'FOO%s' % id(NAME)
        assert NAME != NAME2
        assert not NAME in os.environ and not NAME2 in os.environ

        with os_environ_sandbox():
            # Test raising of error, and test not raising it.
            assert_raises(EnvironmentError, get_config, NAME)
            assert get_config(NAME, require=False) is None

            # Start with only the environment variable set.
            os.environ[NAME] = 'bar'
            assert get_config(NAME) == 'bar'
            assert get_config(env=NAME, setting=False) == 'bar'
            assert_raises(EnvironmentError, get_config, setting=NAME, env=False)

            # Set the value in the environment as well.
            m.config[NAME] = 'foo'
            # Ensure that settings take precedence.
            assert_equals(get_config(NAME), 'foo')
            # Two different names can be supplied.
            assert get_config(setting=NAME2, env=NAME) == 'bar'

            # Unset the env variable, now with only the setting.
            del os.environ[NAME]
            assert get_config(NAME) == 'foo'
            assert get_config(setting=NAME, env=False) == 'foo'
            assert_raises(EnvironmentError, get_config, env=NAME)

    def test_getconfig_os_env_types(self):
        """Test type conversion for values read from the environment.
        """
        m = Environment(None, None)
        f = Filter()
        f.set_environment(m)
        get_config = f.get_config

        with os_environ_sandbox():
            os.environ['foo'] = 'one,two\,three'
            assert get_config(env='foo', type=list) == ['one', 'two,three']

            # Make sure the split is not applied to env config values
            m.config['foo'] = 'one,two\,three'
            assert get_config(setting='foo', type=list) == 'one,two\,three'

    def test_equality(self):
        """Test the ``unique`` method used to determine equality.
        """
        class TestFilter(Filter):
            name = 'test'
            def unique(self):
                return getattr(self, 'token', 'bar')
        f1 = TestFilter()
        f2 = TestFilter()

        # As long as the two tokens are equal, the filters are
        # considered to be the same.
        assert f1 == f2
        f1.token = 'foo'
        assert f1 != f2
        f2.token = 'foo'
        assert f1 == f2

        # However, unique() is only per class; two different filter
        # classes will never match...
        class AnotherFilter(TestFilter):
            # ...provided they have a different name.
            name = TestFilter.name + '_2'
            def unique(self):
                return 'foo'
        g = AnotherFilter()
        assert f1 != g


class TestExternalToolClass(object):
    """Test the API ``Filter`` provides to descendants.
    """

    class MockTool(ExternalTool):
        method = None
        def subprocess(self, argv, out, data=None):
            self.__class__.result = \
                argv, data.getvalue() if data is not None else data

    def setup(self):
        if not hasattr(str, 'format'):
            # A large part of this functionality is not available on Python 2.5
            raise SkipTest()
        self.patcher = patch('subprocess.Popen')
        self.popen = self.patcher.start()
        self.popen.return_value = Mock()
        self.popen.return_value.communicate = Mock()

    def teardown(self):
        self.patcher.stop()

    def test_argv_variables(self):
        """In argv, a number of placeholders can be used. Ensure they work."""
        class Filter(self.MockTool):
            argv = [
                # The filter instance
                '{self.__class__}',
                # Keyword and positional args to filter method
                '{kwarg}', '{0.len}',
                # Special placeholders that are passed through
                '{input}', '{output}']
        Filter().output(StringIO('content'), StringIO(), kwarg='value')
        print(Filter.result)
        assert Filter.result == (
            ["<class 'tests.test_filters.Filter'>", 'value', '7',
             '{input}', '{output}'],
            'content')

    def test_method_input(self):
        """The method=input."""
        class Filter(self.MockTool):
            method = 'input'
        assert getattr(Filter, 'output') is None
        assert getattr(Filter, 'open') is None
        Filter().input(StringIO('bla'), StringIO())
        assert Filter.result == ([], 'bla')

    def test_method_output(self):
        """The method=output."""
        class Filter(self.MockTool):
            method = 'output'
        assert getattr(Filter, 'input') is None
        assert getattr(Filter, 'open') is None
        Filter().output(StringIO('bla'), StringIO())
        assert Filter.result == ([], 'bla')

    def test_method_open(self):
        """The method=open."""
        class Filter(self.MockTool):
            method = 'open'
        assert getattr(Filter, 'output') is None
        assert getattr(Filter, 'input') is None
        Filter().open(StringIO(), 'filename')
        assert Filter.result == ([], None)

    def test_method_invalid(self):
        assert_raises(AssertionError,
            type, 'Filter', (ExternalTool,), {'method': 'foobar'})

    def test_no_method(self):
        """When no method is given."""
        # If no method and no argv is given, no method will be implemented
        class Filter(ExternalTool):
            pass
        assert getattr(Filter, 'output') is None
        assert getattr(Filter, 'open') is None
        assert getattr(Filter, 'input') is None

        # If no method, but argv is given, the output  method will be
        # implemented by default.
        class Filter(ExternalTool):
            argv = ['app']
        assert not getattr(Filter, 'output') is None
        assert getattr(Filter, 'open') is None
        assert getattr(Filter, 'input') is None

        # If method is set to None, all method will remain available
        class Filter(ExternalTool):
            method = None
        assert not getattr(Filter, 'output') is None
        assert not getattr(Filter, 'open') is None
        assert not getattr(Filter, 'input') is None

    def test_subsubclass(self):
        """Test subclassing a class based on ExternalTool again.

        The ``method`` argument no longer has any effect if already used
        in parent class.
        """
        class Baseclass(ExternalTool):
            method = 'open'
        class Subclass(Baseclass):
            method = 'input'
        assert getattr(Baseclass, 'output') is None
        assert getattr(Baseclass, 'input') is None
        assert not getattr(Baseclass, 'open') is None
        # No all is None - very useless.
        assert getattr(Subclass, 'output') is None
        assert getattr(Subclass, 'input') is None
        assert not getattr(Subclass, 'open') is None

    def test_method_no_override(self):
        """A subclass may implement specific methods itself; if it
        does, the base class must not override those with None."""
        class Filter(self.MockTool):
            method = 'open'
            def input(self, _in, out, **kw):
                pass
        assert not getattr(Filter, 'input') is None
        assert getattr(Filter, 'output') is None

    def test_subprocess(self):
        """Instead of the ``argv`` shortcut, subclasses can also use the
        ``subprocess`` helper manually.
        """

        class Filter(ExternalTool): pass

        # Without stdin data
        self.popen.return_value.returncode = 0
        self.popen.return_value.communicate.return_value = ['stdout', 'stderr']
        out = StringIO()
        Filter.subprocess(['test'], out)
        assert out.getvalue() == 'stdout'
        self.popen.return_value.communicate.assert_called_with(None)

        # With stdin data
        self.popen.reset_mock()
        self.popen.return_value.returncode = 0
        self.popen.return_value.communicate.return_value = ['stdout', 'stderr']
        out = StringIO()
        Filter.subprocess(['test'], out, data='data')
        assert out.getvalue() == 'stdout'
        self.popen.return_value.communicate.assert_called_with('data')

        # With error
        self.popen.return_value.returncode = 1
        self.popen.return_value.communicate.return_value = ['stdout', 'stderr']
        assert_raises(FilterError, Filter.subprocess, ['test'], StringIO())

    def test_input_var(self):
        """Test {input} variable."""
        class Filter(ExternalTool): pass
        self.popen.return_value.returncode = 0
        self.popen.return_value.communicate.return_value = ['stdout', 'stderr']

        # {input} creates an input file
        intercepted = {}
        def check_input_file(argv,  **kw):
            intercepted['filename'] = argv[0]
            with open(argv[0], 'r') as f:
                # File has been generated with input data
                assert f.read() == 'foo'
            return DEFAULT
        self.popen.side_effect = check_input_file
        Filter.subprocess(['{input}'], StringIO(), data='foo')
        # No stdin was passed
        self.popen.return_value.communicate.assert_called_with(None)
        # File has been deleted
        assert not os.path.exists(intercepted['filename'])

        # {input} requires input data
        assert_raises(ValueError, Filter.subprocess, ['{input}'], StringIO())

    def test_output_var(self):
        class Filter(ExternalTool): pass
        self.popen.return_value.returncode = 0
        self.popen.return_value.communicate.return_value = ['stdout', 'stderr']

        # {input} creates an input file
        intercepted = {}
        def fake_output_file(argv,  **kw):
            intercepted['filename'] = argv[0]
            with open(argv[0], 'w') as f:
                f.write('bat')
            return DEFAULT
        self.popen.side_effect = fake_output_file
        # We get the result we generated in the hook above
        out = StringIO()
        Filter.subprocess(['{output}'], out)
        assert out.getvalue() == 'bat'
        # File has been deleted
        assert not os.path.exists(intercepted['filename'])




def test_register_filter():
    """Test registration of custom filters.
    """
    # Needs to be a ``Filter`` subclass.
    assert_raises(ValueError, register_filter, object)

    # A name is required.
    class MyFilter(Filter):
        name = None
        def output(self, *a, **kw): pass
    assert_raises(ValueError, register_filter, MyFilter)

    # We should be able to register a filter with a name.
    MyFilter.name = 'foo'
    register_filter(MyFilter)

    # A filter should be able to override a pre-registered filter of the same
    # name.
    class OverrideMyFilter(Filter):
        name = 'foo'
        def output(self, *a, **kw): pass
    register_filter(OverrideMyFilter)
    assert_true(isinstance(get_filter('foo'), OverrideMyFilter))


def test_get_filter():
    """Test filter resolving.
    """
    # By name - here using one of the builtins.
    assert isinstance(get_filter('jsmin'), Filter)
    assert_raises(ValueError, get_filter, 'notafilteractually')

    # By class.
    class MyFilter(Filter): pass
    assert isinstance(get_filter(MyFilter), MyFilter)
    assert_raises(ValueError, get_filter, object())

    # Passing an instance doesn't do anything.
    f = MyFilter()
    assert id(get_filter(f)) == id(f)

    # Passing a lone callable will give us a a filter back as well.
    assert hasattr(get_filter(lambda: None), 'output')

    # Arguments passed to get_filter are used for instance creation.
    assert get_filter('sass', scss=True).use_scss == True
    # However, this is not allowed when a filter instance is passed directly,
    # or a callable object.
    assert_raises(AssertionError, get_filter, f, 'test')
    assert_raises(AssertionError, get_filter, lambda: None, 'test')


def test_callable_filter():
    """Simple callables can be used as filters.

    Regression: Ensure that they actually work.
    """
    # Note how this filter specifically does not receive any **kwargs.
    def my_filter(_in, out):
        assert _in.read() == 'initial value'
        out.write('filter was here')
    with TempEnvironmentHelper() as helper:
        helper.create_files({'in': 'initial value'})
        b = helper.mkbundle('in', filters=my_filter, output='out')
        b.build()
        assert helper.get('out') == 'filter was here'


class TestBuiltinFilters(TempEnvironmentHelper):

    default_files = {
        'foo.css': """
            h1  {
                font-family: "Verdana"  ;
                color: #FFFFFF;
            }
        """,
        'foo.js': """
        function foo(bar) {
            var dummy;
            document.write ( bar ); /* Write */
        }
        """,
    }

    def test_gzip(self):
        self.create_files({'in': 'a'*100})
        self.mkbundle('in', filters='gzip', output='out.css').build()
        # GZip contains a timestamp (which additionally Python only
        # supports changing beginning with 2.7), so we can't compare
        # the full string.
        assert self.get('out.css')[:3] == '\x1f\x8b\x08'
        assert len(self.get('out.css')) == 24

    def test_cssmin(self):
        try:
            self.mkbundle('foo.css', filters='cssmin', output='out.css').build()
        except EnvironmentError:
            # cssmin is not installed, that's ok.
            raise SkipTest()
        assert self.get('out.css') == """h1{font-family:"Verdana";color:#FFF}"""

    def test_cssutils(self):
        try:
            import cssutils
        except ImportError:
            raise SkipTest()
        self.mkbundle('foo.css', filters='cssutils', output='out.css').build()
        assert self.get('out.css') == """h1{font-family:"Verdana";color:#FFF}"""

    def test_clevercss(self):
        try:
            import clevercss
        except ImportError:
            raise SkipTest()
        self.create_files({'in': """a:\n    color: #fff.darken(50%)"""})
        self.mkbundle('in', filters='clevercss', output='out.css').build()
        assert self.get('out.css') == """a {\n  color: #7f7f7f;\n}"""

    def test_uglifyjs(self):
        if not find_executable('uglifyjs'):
            raise SkipTest()
        self.mkbundle('foo.js', filters='uglifyjs', output='out.js').build()
        assert self.get('out.js') == 'function foo(bar){var dummy;document.write(bar)}'

    def test_less_ruby(self):
        # TODO: Currently no way to differentiate the ruby lessc from the
        # JS one. Maybe the solution is just to remove the old ruby filter.
        raise SkipTest()
        self.mkbundle('foo.css', filters='less_ruby', output='out.css').build()
        assert self.get('out.css') == 'h1 {\n  font-family: "Verdana";\n  color: #ffffff;\n}\n'

    def test_jsmin(self):
        try:
            import jsmin
        except ImportError:
            raise SkipTest()
        self.mkbundle('foo.js', filters='jsmin', output='out.js').build()
        assert self.get('out.js') in (
            # Builtin jsmin
            "\nfunction foo(bar){var dummy;document.write(bar);}",
            # jsmin from PyPI
            "function foo(bar){var dummy;document.write(bar);}",
        )

    def test_rjsmin(self):
        try:
            import rjsmin
        except ImportError:
            raise SkipTest()
        self.mkbundle('foo.js', filters='rjsmin', output='out.js').build()
        assert self.get('out.js') == "function foo(bar){var dummy;document.write(bar);}"

    def test_jspacker(self):
        self.mkbundle('foo.js', filters='jspacker', output='out.js').build()
        assert self.get('out.js').startswith('eval(function(p,a,c,k,e,d)')

    def test_yui_js(self):
        try:
            import yuicompressor
        except ImportError:
            raise SkipTest()
        self.mkbundle('foo.js', filters='yui_js', output='out.js').build()
        assert self.get('out.js') == "function foo(a){var b;document.write(a)};"

    def test_yui_css(self):
        try:
            import yuicompressor
        except ImportError:
            raise SkipTest()
        self.mkbundle('foo.css', filters='yui_css', output='out.css').build()
        assert self.get('out.css') == """h1{font-family:"Verdana";color:#fff}"""

    def test_cleancss(self):
        if not find_executable('cleancss'):
            raise SkipTest()
        self.mkbundle('foo.css', filters='cleancss', output='out.css').build()
        assert self.get('out.css') == 'h1{font-family:"Verdana";color:#FFF}'

    def test_cssslimmer(self):
        try:
            import slimmer
        except ImportError:
            raise SkipTest()
        self.mkbundle('foo.css', filters='css_slimmer', output='out.css').build()
        assert self.get('out.css') == 'h1{font-family:"Verdana";color:#FFF}'

    def test_stylus(self):
        if not find_executable('stylus'):
            raise SkipTest()
        self.create_files({'in': """a\n  width:100px\n  height:(@width/2)"""})
        self.mkbundle('in', filters='stylus', output='out.css').build()
        assert self.get('out.css') == """a {\n  width: 100px;\n  height: 50px;\n}\n\n"""

    def test_find_pyc_files( self ):
        self.create_files({'test.pyc':'testing', 'test.py':'blue', 'boo.pyc':'boo'})
        modules = list( unique_modules(self.tempdir))
        assert modules == ['boo','test'],modules
    
    def test_find_packages( self ):
        self.create_files({'moo/__init__.pyc':'testing','voo/__init__.py':'testing'})
        modules = list( unique_modules(self.tempdir))
        assert modules == ['moo','voo'],modules
        

class TestCSSPrefixer(TempEnvironmentHelper):

    def setup(self):
        try:
            import cssprefixer
        except ImportError:
            raise SkipTest()
        TempEnvironmentHelper.setup(self)

    def test(self):
        self.create_files({'in': """a { border-radius: 1em; }"""})
        self.mkbundle('in', filters='cssprefixer', output='out.css').build()
        assert self.get('out.css') == 'a {\n    -moz-border-radius: 1em;\n    -webkit-border-radius: 1em;\n    border-radius: 1em\n    }'

    def test_encoding(self):
        self.create_files({'in': u"""a { content: '\xe4'; }""".encode('utf8')})
        self.mkbundle('in', filters='cssprefixer', output='out.css').build()
        self.p('out.css')
        assert self.get('out.css') == 'a {\n    content: "\xc3\xa4"\n    }'


class TestCoffeeScript(TempEnvironmentHelper):

    def setup(self):
        if not find_executable('coffee'):
            raise SkipTest()
        TempEnvironmentHelper.setup(self)

    def test_default_options(self):
        self.create_files({'in': "alert \"I knew it!\" if elvis?"})
        self.mkbundle('in', filters='coffeescript', output='out.js').build()
        assert self.get('out.js') == """if (typeof elvis !== "undefined" && elvis !== null) {\n  alert("I knew it!");\n}\n"""

    def test_bare_option(self):
        self.env.config['COFFEE_NO_BARE'] = True
        self.create_files({'in': "@a = 1"})
        self.mkbundle('in', filters='coffeescript', output='out.js').build()
        assert self.get('out.js') == '(function() {\n\n  this.a = 1;\n\n}).call(this);\n'

        self.env.config['COFFEE_NO_BARE'] = False
        self.create_files({'in': "@a = 1"})
        self.mkbundle('in', filters='coffeescript', output='out.js').build(force=True)
        assert self.get('out.js') == 'this.a = 1;\n'


class TestJinja2(TempEnvironmentHelper):

    def setup(self):
        try:
            import jinja2
        except ImportError:
            raise SkipTest()
        TempEnvironmentHelper.setup(self)

    def test_default_options(self):
        self.create_files({'in': """Hi there, {{ name }}!"""})
        self.mkbundle('in', filters='jinja2', output='out.template').build()
        assert self.get('out.template') == """Hi there, !"""

    def test_bare_option(self):
        self.env.config['JINJA2_CONTEXT'] = {'name': 'Randall'}
        self.create_files({'in': """Hi there, {{ name }}!"""})
        self.mkbundle('in', filters='jinja2', output='out.template').build()
        assert self.get('out.template') == """Hi there, Randall!"""


class TestClosure(TempEnvironmentHelper):

    default_files = {
        'foo.js': """
        function foo(bar) {
            var dummy;
            document.write ( bar ); /* Write */
        }
        """
    }

    def setup(self):
        try:
            import closure
        except ImportError:
            raise SkipTest()

        TempEnvironmentHelper.setup(self)

    def test_closure(self):
        self.mkbundle('foo.js', filters='closure_js', output='out.js').build()
        assert self.get('out.js') == 'function foo(bar){var dummy;document.write(bar)};\n'

    def test_optimization(self):
        self.env.config['CLOSURE_COMPRESSOR_OPTIMIZATION'] = 'SIMPLE_OPTIMIZATIONS'
        self.mkbundle('foo.js', filters='closure_js', output='out.js').build()
        assert self.get('out.js') == 'function foo(a){document.write(a)};\n'

    def test_extra_args(self):
        self.env.config['CLOSURE_EXTRA_ARGS'] = ['--output_wrapper', 'hello: %output%']
        self.mkbundle('foo.js', filters='closure_js', output='out.js').build()
        assert self.get('out.js') == 'hello: function foo(bar){var dummy;document.write(bar)};\n'


class TestCssRewrite(TempEnvironmentHelper):

    def test(self):
        self.create_files({'in.css': '''h1 { background: url(sub/icon.png) }'''})
        self.create_directories('g')
        self.mkbundle('in.css', filters='cssrewrite', output='g/out.css').build()
        assert self.get('g/out.css') == '''h1 { background: url(../sub/icon.png) }'''

    def test_change_folder(self):
        """Test the replace mode of the cssrewrite filter.
        """
        self.create_files({'in.css': '''h1 { background: url(old/sub/icon.png) }'''})
        try:
            from collections import OrderedDict
        except ImportError:
            # Without OrderedDict available, use a simplified version
            # of this test.
            cssrewrite = get_filter('cssrewrite', replace=dict((
                ('o', '/error/'),       # o does NOT match the old/ dir
                ('old', '/new/'),       # this will match
            )))
        else:
            cssrewrite = get_filter('cssrewrite', replace=OrderedDict((
                ('o', '/error/'),       # o does NOT match the old/ dir
                ('old', '/new/'),       # this will match
                ('old/sub', '/error/'), # the first match is used, so this won't be
                ('new', '/error/'),     # neither will this one match
            )))
        self.mkbundle('in.css', filters=cssrewrite, output='out.css').build()
        assert self.get('out.css') == '''h1 { background: url(/new/sub/icon.png) }'''

    def test_replace_with_cache(self):
        """[Regression] Test replace mode while cache is active.

        This used to fail due to an unhashable key being returned by
        the filter."""
        cssrewrite = get_filter('cssrewrite', replace={'old/': 'new/'})
        self.env.cache = True
        self.create_files({'in.css': '''h1 { background: url(old/sub/icon.png) }'''})
        # Does not raise an exception.
        self.mkbundle('in.css', filters=cssrewrite, output='out.css').build()
        assert self.get('out.css') == '''h1 { background: url(new/sub/icon.png) }'''

    def test_replacement_lambda(self):
        self.create_files({'in.css': '''h1 { background: url(old/sub/icon.png) }'''})
        cssrewrite = get_filter('cssrewrite', replace=lambda url: re.sub(r'^/?old/', '/new/', url))
        self.mkbundle('in.css', filters=cssrewrite, output='out.css').build()
        assert self.get('out.css') == '''h1 { background: url(/new/sub/icon.png) }'''

    def test_not_touching_data_uri(self):
        """Data uris are left alone."""
        # For this bug to trigger, env.url needs to have a directory part
        self.env.url = '/sub/dir'
        self.create_files({'in.css': '''h1 {
            background-image: url(data:image/png;base64,iVBORw0KGgoA);
        }'''})
        self.mkbundle('in.css', filters='cssrewrite', output='out.css').build()
        assert self.get('out.css') == '''h1 {
            background-image: url(data:image/png;base64,iVBORw0KGgoA);
        }'''


class TestDataUri(TempEnvironmentHelper):

    default_files = {
        'in.css': '''h1 { background: url(sub/icon.png) }'''
    }

    def test(self):
        self.create_files({'sub/icon.png': 'foo'})
        self.mkbundle('in.css', filters='datauri', output='out.css').build()
        assert self.get('out.css') == 'h1 { background: url(data:image/png;base64,Zm9v) }'

    def test_missing_file(self):
        """No error is raised if a file is missing."""
        self.mkbundle('in.css', filters='datauri', output='out.css').build()
        assert self.get('out.css') == 'h1 { background: url(sub/icon.png) }'

    def test_max_size(self):
        self.env.config['datauri_max_size'] = 2
        self.create_files({'sub/icon.png': 'foo'})
        self.mkbundle('in.css', filters='datauri', output='out.css').build()
        assert self.get('out.css') == 'h1 { background: url(sub/icon.png) }'


class TestLess(TempEnvironmentHelper):

    default_files = {
        'foo.less': "h1 { color: #FFFFFF; }",
    }

    def setup(self):
        if not find_executable('lessc'):
            raise SkipTest()
        TempEnvironmentHelper.setup(self)

    def test(self):
        self.mkbundle('foo.less', filters='less', output='out.css').build()
        assert self.get('out.css') == 'h1 {\n  color: #FFFFFF;\n}\n'

    def test_import(self):
        """Test referencing other files."""
        # Note that apparently less can only import files that generate no
        # output, i.e. mixins, variables etc.
        self.create_files({
            'import.less': '''
               @import "foo.less";
               span { color: @c }
               ''',
            'foo.less': '@c: red;'})
        self.mkbundle('import.less', filters='less', output='out.css').build()
        assert self.get('out.css') == 'span {\n  color: #ff0000;\n}\n'

    def test_run_in_debug_mode(self):
        """A setting can be used to make less not run in debug."""
        self.env.debug = True
        self.env.config['less_run_in_debug'] = False
        self.mkbundle('foo.less', filters='less', output='out.css').build()
        assert self.get('out.css') == self.default_files['foo.less']



class TestSass(TempEnvironmentHelper):

    default_files = {
        'foo.css': """
            h1  {
                font-family: "Verdana"  ;
                color: #FFFFFF;
            }
        """,
        'foo.sass': """h1
            font-family: "Verdana"
            color: #FFFFFF
        """,
    }

    def setup(self):
        if not find_executable('sass'):
            raise SkipTest()
        TempEnvironmentHelper.setup(self)

    def test_sass(self):
        sass = get_filter('sass', debug_info=False)
        self.mkbundle('foo.sass', filters=sass, output='out.css').build()
        assert self.get('out.css') == """/* line 1 */\nh1 {\n  font-family: "Verdana";\n  color: white;\n}\n"""

    def test_sass_import(self):
        """Test referencing other files in sass.
        """
        sass = get_filter('sass', debug_info=False)
        self.create_files({'import-test.sass': '''@import foo.sass'''})
        self.mkbundle('import-test.sass', filters=sass, output='out.css').build()
        assert doctest_match("""/* line 1, ...foo.sass */\nh1 {\n  font-family: "Verdana";\n  color: white;\n}\n""", self.get('out.css'))

    def test_scss(self):
        # SCSS is a CSS superset, should be able to compile the CSS file just fine
        scss = get_filter('scss', debug_info=False)
        self.mkbundle('foo.css', filters=scss, output='out.css').build()
        assert self.get('out.css') == """/* line 2 */\nh1 {\n  font-family: "Verdana";\n  color: #FFFFFF;\n}\n"""

    def test_debug_info_option(self):
        # The debug_info argument to the sass filter can be configured via
        # a global SASS_DEBUG_INFO option.
        self.env.config['SASS_DEBUG_INFO'] = False
        self.mkbundle('foo.sass', filters=get_filter('sass'), output='out.css').build(force=True)
        assert not '-sass-debug-info' in self.get('out.css')

        # However, an instance-specific debug_info option takes precedence.
        self.mkbundle('foo.sass', filters=get_filter('sass', debug_info=True), output='out.css').build(force=True)
        assert '-sass-debug-info' in self.get('out.css')

        # If the value is None (the default), then the filter will look
        # at the debug setting to determine whether to include debug info.
        self.env.config['SASS_DEBUG_INFO'] = None
        self.env.debug  = True
        self.mkbundle('foo.sass', filters=get_filter('sass'),
                      output='out.css', debug=False).build(force=True)
        assert '-sass-debug-info' in self.get('out.css')
        self.env.debug  = False
        self.mkbundle('foo.sass', filters=get_filter('sass'),
                      output='out.css').build(force=True)
        assert not '-sass-debug-info' in self.get('out.css')

    def test_as_output_filter(self):
        """The sass filter can be configured to work as on output filter,
        first merging the sources together, then applying sass.
        """
        # To test this, split a sass rules into two files.
        sass_output = get_filter('sass', debug_info=False, as_output=True)
        self.create_files({'p1': 'h1', 'p2': '\n  color: #FFFFFF'})
        self.mkbundle('p1', 'p2', filters=sass_output, output='out.css').build()
        assert self.get('out.css') == """/* line 1 */\nh1 {\n  color: white;\n}\n"""

    def test_custom_include_path(self):
        """Test a custom include_path.
        """
        sass_output = get_filter('sass', debug_info=False, as_output=True,
                                 includes_dir=self.path('includes'))
        self.create_files({
            'includes/vars.sass': '$a_color: #FFFFFF',
            'base.sass': '@import vars.sass\nh1\n  color: $a_color'})
        self.mkbundle('base.sass', filters=sass_output, output='out.css').build()
        assert self.get('out.css') == """/* line 2 */\nh1 {\n  color: white;\n}\n"""


class TestPyScss(TempEnvironmentHelper):

    default_files = {
        'foo.scss': """@import "bar"; a {color: red + green; }""",
        'bar.scss': 'h1{color:red}'
    }

    def setup(self):
        try:
            import scss
            self.scss = scss
        except ImportError:
            raise SkipTest()
        TempEnvironmentHelper.setup(self)

    def test(self):
        self.mkbundle('foo.scss', filters='pyscss', output='out.css').build()
        assert doctest_match(
            '/* ... */\nh1 {\n  color: #ff0000;\n}\na {\n  color: #ff8000;\n}\n\n',
            self.get('out.css'),)

    def test_assets(self):
        try:
            import PIL
        except ImportError:
            pass
        self.create_files({'noise.scss': 'h1 {background: background-noise()}'})
        self.mkbundle('noise.scss', filters='pyscss', output='out.css').build()

        assert doctest_match(
            '/* ... */\nh1 {\n  background: url("...png");\n}\n\n',
            self.get('out.css'),)


class TestCompass(TempEnvironmentHelper):

    default_files = {
        'foo.scss': """
            h1  {
                font-family: "Verdana"  ;
                color: #FFFFFF;
            }
        """,
        'import.scss': """
        @import "foo.scss";
        """,
        'foo.sass': """h1
            font-family: "Verdana"
            color: #FFFFFF
        """
    }

    def setup(self):
        if not find_executable('compass'):
            raise SkipTest()
        TempEnvironmentHelper.setup(self)

    def test_compass(self):
        self.mkbundle('foo.sass', filters='compass', output='out.css').build()
        assert doctest_match("""/* ... */\nh1 {\n  font-family: "Verdana";\n  color: white;\n}\n""", self.get('out.css'))

    def test_compass_with_imports(self):
        self.mkbundle('import.scss', filters='compass', output='out.css').build()
        assert doctest_match("""/* ... */\nh1 {\n  font-family: "Verdana";\n  color: #FFFFFF;\n}\n""", self.get('out.css'))

    def test_compass_with_scss(self):
        # [bug] test compass with scss files
        self.mkbundle('foo.scss', filters='compass', output='out.css').build()
        assert doctest_match("""/* ... */\nh1 {\n  font-family: "Verdana";\n  color: #FFFFFF;\n}\n""", self.get('out.css'))

    def test_images_dir(self):
        # [bug] Make sure the compass plugin can reference images. It expects
        # paths to be relative to env.directory.
        self.create_files({'datauri.scss': 'h1 { background: inline-image("test.png") }', 'test.png': 'foo'})
        self.mkbundle('datauri.scss', filters='compass', output='out.css').build()
        assert doctest_match("""/* ... */\nh1 {\n  background: url('data:image/png;base64,Zm9v');\n}\n""", self.get('out.css'))

    def test_images_url(self):
        # [bug] Make sure the compass plugin outputs the correct urls to images
        # when using the image-url helper.
        self.env.url = 'http://assets.host.com/the-images'
        self.create_files({'imguri.scss': 'h1 { background: image-url("test.png") }'})
        self.mkbundle('imguri.scss', filters='compass', output='out.css').build()
        assert doctest_match("""/* ... */\nh1 {\n  background: url('http://assets.host.com/the-images/test.png');\n}\n""", self.get('out.css'))


class TestCompassConfig(object):

    config = {
        'http_path': '/',
        'relative_assets': True,
        'output_style': ':nested',
        'sprite_load_path': [
            'static/img',
        ],
        'additional_import_paths': (
            'static/sass',
        ),
        'sass_options': {
            'k': 'v'
        }
    }

    def setup(self):
        self.compass_config = CompassConfig(self.config).to_string()

    def test_string_value(self):
        assert "http_path = '/'" in self.compass_config

    def test_boolean_value(self):
        assert "relative_assets = true" in self.compass_config

    def test_symbol_value(self):
        assert 'output_style = :nested' in self.compass_config

    def test_list_value(self):
        assert "sprite_load_path = ['static/img']" in self.compass_config

    def test_tuple_value(self):
        assert "additional_import_paths = ['static/sass']" in self.compass_config

    def test_dict_value(self):
        assert "sass_options = {'k' => 'v'}" in self.compass_config

class TestJST(TempEnvironmentHelper):

    default_files = {
        'templates/foo.jst': "<div>Im a normal .jst template.</div>",
        'templates/bar.html': "<div>Im an html jst template.  Go syntax highlighting!</div>"
    }

    def setup(self):
        TempEnvironmentHelper.setup(self)

    def test_jst(self):
        self.mkbundle('templates/*', filters='jst', output='out.js').build()
        contents = self.get('out.js')
        assert 'Im a normal .jst template' in contents
        assert 'Im an html jst template.  Go syntax highlighting!' in contents

    def test_compiler_config(self):
        self.env.config['JST_COMPILER'] = '_.template'
        self.mkbundle('templates/*', filters='jst', output='out.js').build()
        assert '_.template' in self.get('out.js')

    def test_compiler_is_false(self):
        """Output strings directly if template_function == False."""
        self.env.config['JST_COMPILER'] = False
        self.mkbundle('templates/*.jst', filters='jst', output='out.js').build()
        assert "JST['foo'] = '" in self.get('out.js')

    def test_namespace_config(self):
        self.env.config['JST_NAMESPACE'] = 'window.Templates'
        self.mkbundle('templates/*', filters='jst', output='out.js').build()
        assert 'window.Templates' in self.get('out.js')

    def test_nested_naming(self):
        self.create_files({'templates/foo/bar/baz.jst': """<span>In your foo bars.</span>"""})
        self.mkbundle('templates/foo/bar/*', 'templates/bar.html', filters='jst', output='out.js').build()
        assert '\'foo/bar/baz\'' in self.get('out.js')

    def test_single_template(self):
        """Template name is properly determined if there is only a single file."""
        self.create_files({'baz.jst': """<span>Baz?</span>"""})
        self.mkbundle('*.jst', filters='jst', output='out.js').build()
        assert '\'baz\'' in self.get('out.js')

    def test_repeated_calls(self):
        """[Regression] Does not break if used multiple times."""
        self.create_files({'baz.jst': """<span>Baz?</span>"""})
        bundle = self.mkbundle('*.jst', filters='jst', output='out.js')\

        bundle.build(force=True)
        first_output = self.get('out.js')
        assert '\'baz\'' in first_output

        bundle.build(force=True)
        assert self.get('out.js') == first_output

    def test_option_bare(self):
        """[Regression] Test the JST_BARE option can be set to False.
        """
        self.create_files({'baz.jst': """<span>Baz?</span>"""})
        b = self.mkbundle('*.jst', filters='jst', output='out.js')

        # The default is bare==True (i.e. no closure)
        b.build(force=True)
        assert not self.get('out.js').startswith('(function()')
        assert not self.get('out.js').endswith('})();')

        # If set to False, the closure is added.
        self.env.config['JST_BARE'] = False
        self.mkbundle('*.jst', filters='jst', output='out.js').build(force=True)
        assert self.get('out.js').startswith('(function()')
        assert self.get('out.js').endswith('})();')

    def test_cache(self):
        """[Regression] Test that jst filter does not break the caching.
        """
        # Enable use of cache
        self.env.cache = True

        self.create_files({'baz.jst': """old value"""})
        bundle = self.mkbundle('*.jst', filters='jst', output='out.js')
        bundle.build()

        # Change the file
        self.create_files({'baz.jst': """new value"""})

        # Rebuild with force=True, so it's not a question of the updater
        # not doing its job.
        bundle.build(force=True)

        assert 'new value' in self.get('out.js')


class TestHandlebars(TempEnvironmentHelper):

    default_files = {
        'foo.html': """
            <div class="foo">foo</div>
            """,
        'dir/bar.html': """
            <div class="bar">bar</div>
            """
    }

    def setup(self):
        if not find_executable('handlebars'):
            raise SkipTest()
        TempEnvironmentHelper.setup(self)

    def test_basic(self):
        self.mkbundle('foo.html', 'dir/bar.html',
                      filters='handlebars', output='out.js').build()
        assert 'Handlebars' in self.get('out.js')
        assert "'foo.html'" in self.get('out.js')
        assert "'dir/bar.html'" in self.get('out.js')

    def test_custom_root(self):
        self.env.config['handlebars_root'] = 'dir'
        self.mkbundle('dir/bar.html', filters='handlebars', output='out.js').build()
        assert "'bar.html'" in self.get('out.js')

    def test_auto_root(self):
        self.mkbundle('dir/bar.html', filters='handlebars', output='out.js').build()
        assert "'bar.html'" in self.get('out.js')


class TestJinja2JS(TempEnvironmentHelper):

    default_files = {
        'foo.soy': (
            "{namespace examples.simple}\n"
            "\n"
            "/**\n"
            " * Says hello to the world.\n"
            " */\n"
            "{template .helloWorld}\n"
            "  Hello world!\n"
            "{/template}\n"
        )
    }

    def setup(self):
        try:
            import closure_soy
        except:
            raise SkipTest()
        TempEnvironmentHelper.setup(self)

    def test(self):
        self.mkbundle('foo.soy', filters='closure_tmpl', output='out.js').build()
        assert self.get("out.js") == (
            "// This file was automatically generated from foo.soy."
            + "\n// Please don't edit this file by hand."
            + "\n"
            + "\nif (typeof examples == 'undefined') { var examples = {}; }"
            + "\nif (typeof examples.simple == 'undefined') { examples.simple = {}; }"
            + "\n"
            + "\n"
            + "\nexamples.simple.helloWorld = function(opt_data, opt_ignored) {"
            + "\n  return 'Hello world!';"
            + "\n};"
            + "\n")


class TestTypeScript(TempEnvironmentHelper):

    default_files = {
        'foo.ts': """class X { z: number; }"""
    }

    def setup(self):
        if not find_executable('tsc'):
            raise SkipTest()
        TempEnvironmentHelper.setup(self)

    def test(self):
        self.mkbundle('foo.ts', filters='typescript', output='out.js').build()
        assert self.get("out.js") == """var X = (function () {\r\n    function X() { }\r\n    return X;\r\n})();\r\n"""<|MERGE_RESOLUTION|>--- conflicted
+++ resolved
@@ -12,15 +12,9 @@
 from webassets import Environment
 from webassets.exceptions import FilterError
 from webassets.filter import (
-<<<<<<< HEAD
-    Filter, ExternalTool, get_filter, register_filter)
-from .helpers import TempEnvironmentHelper
-=======
     Filter, ExternalTool, get_filter, register_filter, unique_modules)
 from webassets.filter.compass import CompassConfig
->>>>>>> fabiomcosta/master
-from helpers import TempEnvironmentHelper
->>>>>>> 78735333
+from .helpers import TempEnvironmentHelper
 
 # Sometimes testing filter output can be hard if they generate
 # unpredictable text like temp paths or timestamps. doctest has
