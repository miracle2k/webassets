--- conflicted
+++ resolved
@@ -1255,7 +1255,6 @@
 
     def test(self):
         self.mkbundle('foo.ts', filters='typescript', output='out.js').build()
-<<<<<<< HEAD
         assert self.get("out.js") == 'var X = (function () {\n    function X() {\n    }\n    return X;\n})();\n'
 
 
@@ -1319,8 +1318,6 @@
   util.debug('APP');
 });
 '''
-=======
-        assert self.get("out.js") == """var X = (function () {\r\n    function X() { }\r\n    return X;\r\n})();\r\n"""
 
 
 class TestClosureStylesheets(TempEnvironmentHelper):
@@ -1346,5 +1343,4 @@
     def test_minifier(self):
         self.mkbundle('test.css', filters = 'closure_stylesheets_minifier', output = 'output.css').build()
         assert self.get('output.css') == 'p{color:red}'
-        
->>>>>>> e21876ef
+        